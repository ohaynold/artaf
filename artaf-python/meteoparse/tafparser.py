"""This is the parser for TAFs. Function parse_taf() does all the work. We're using Lark as our
parser generator, in the LALR mode for speed. In addition to the grammar in lark/taf.lark, class
TafTreeTransformer does the remaining heave lifting of building Pythonic output objects."""

import collections
import csv
import datetime
import os
import os.path
from enum import Enum

import lark

import meteostore
from meteoparse.tree_accessor import TreeAccessor


class AmendmentType(Enum):
    """Type of a TAF amendment"""
    CORRECTED = 1
    AMENDED = 2


ParsedForecast = collections.namedtuple(
    "ParsedForecast",
    ["aerodrome", "issued_at", "issued_in", "valid_from", "valid_until", "amendment",
     "from_lines"])

WeatherConditions = collections.namedtuple(
    "WeatherConditions",
<<<<<<< HEAD
    ["wind_speed", "wind_gust"])
=======
    ["wind_speed", "wind_gust", "clouds"])
>>>>>>> 74ca4c83

FromLine = collections.namedtuple(
    "FromLine",
    ["valid_from", "valid_until", "conditions"]
)

TafParseError = collections.namedtuple(
    "TafParseError",
    ["error", "message_text", "hint"]
)


# The case of the methods is given by the conventions expected by Lark
# noinspection PyMethodMayBeStatic,PyPep8Naming
# pragma pylint: disable=invalid-name
class TafTreeTransformer(lark.Transformer):
    """
    This is the Lark transformer called on Lark's parse results. For an explanation of how it works,
    see https://lark-parser.readthedocs.io/en/latest/visitors.html

    The method names correspond to the rules and terminals in taf.lark. See for more references
    there.
    """

    # noinspection PyTypeChecker
    def __init__(self, issue_date):
        super().__init__(self)
        self.issue_date = issue_date

    def make_datetime_from_day_hour_minute(self, day, hour, minute):
        """Turns a DDHHMM time specification as found in TAFs into a proper datetime"""
        if day >= self.issue_date.day:
            return datetime.datetime(self.issue_date.year, self.issue_date.month, day, hour, minute)
        if self.issue_date.month < 12:
            return datetime.datetime(self.issue_date.year, self.issue_date.month + 1,
                                     day, hour, minute)
        return datetime.datetime(self.issue_date.year + 1, 1, day, hour, minute)

    def start(self, branches):
        """Transform the topmost node of the AST, i.e., the entire TAF"""
        tree = TreeAccessor(branches)

        # Extract header information we need for parsing -- we'll extract the others
        # when we construct the output tuple below
        header = tree.header
        valid_from = header.header_valid_from.DAY_HOUR.value
        valid_until = header.header_valid_until.DAY_HOUR.value

        # Copy the from lines with the actual forecasts and for simplicity give each one a start
        # and an end datetime so that they don't have to be inferred later on.
        if hasattr(tree, "taf_content"):
            taf_content = tree.taf_content
            from_line_times = [valid_from]
            from_lines = [taf_content[0]]
            if len(taf_content) > 1:
                for line in taf_content[1:]:
                    from_line_times.append(line[0].value)
                    from_lines.append(line[1])
            from_line_times.append(valid_until)
            new_from_lines = [
                FromLine(conditions=from_lines[i], valid_from=from_line_times[i],
                         valid_until=from_line_times[i + 1])
                for i in range(len(from_lines))]
        else:
            # We got a NIL TAF
            new_from_lines = None

        res = ParsedForecast(
            aerodrome=header.header_issued_for.AERODROME.value,
            issued_at=header.header_issued_at.DAY_HOUR_MINUTE.value,
            issued_in=tree.preamble.preamble_issued_in.AERODROME.value,
            valid_from=valid_from,
            valid_until=valid_until,
            amendment=header.HEADER_AMENDMENT.value
            if hasattr(header, "HEADER_AMENDMENT") else
            None,
            from_lines=new_from_lines)

        return res

    def from_group_content(self, branches):
        """
        Parse from groups. This is where most of the interesting weather information is and likely
        the right place to come if you want to extend functionality.
        :param branches: A list of lark.Tree or lark.Token objects
        :return: WeatherCondition tuple
        """
        from_conditions = TreeAccessor(branches).from_conditions
        wind_group = from_conditions.wind_group
        wind_speed = wind_group.WIND_SPEED.value
        wind_gust = wind_group.wind_gust_group.WIND_SPEED.value \
            if hasattr(wind_group, "wind_gust_group") \
            else None
<<<<<<< HEAD
        cloud_layers_group = from_conditions.clouds['cloud_layer']
        # TODO: I imagine this has to change, now that the clouds() method gets auto-called by lark.
        # TODO: I have no idea how the pieces all fit together though.
        return WeatherConditions(wind_speed=wind_speed, wind_gust=wind_gust)
=======

        cloud_layers_group = from_conditions['clouds'][0].children

        # See the clouds work beautifully by uncommenting these lines
        # for cloud_layer in cloud_layers_group:
        #    print(cloud_layer)

        return WeatherConditions(wind_speed=wind_speed, wind_gust=wind_gust,
                                 clouds=cloud_layers_group)
>>>>>>> 74ca4c83
        # TODO: Unroll TEMPO and PROB changes
        # TODO: Add other elements of group

    def WIND_SPEED(self, token):
        """Wind speed as an integer in knots"""
        return token.update(value=int(token.value))

    def DAY_HOUR_MINUTE(self, token):
        """Date and time from DDHHMM specification, always in UTC"""
        s = token.value
        day = int(s[0:2])
        hour = int(s[2:4])
        minute = int(s[4:6])
        return token.update(value=self.make_datetime_from_day_hour_minute(day, hour, minute))

    def DAY_HOUR(self, token):
        """Date and time from DDHH specification, always in UTC"""
        s = token.value
        day = int(s[0:2])
        hour = int(s[2:4])

        # Sometimes midnight in this format gets encoded as 24:00 of the preceding day
        if hour == 24:
            increment_day = True
            hour = 0
        else:
            increment_day = False

        res = self.make_datetime_from_day_hour_minute(day, hour, 0)

        if increment_day:
            res += datetime.timedelta(days=1)
        return token.update(value=res)

    def HEADER_AMENDMENT(self, token):
        """Header amendment AMD or COR"""
        if token == "COR":
            return token.update(value=AmendmentType.CORRECTED)
        if token == "AMD":
            return token.update(value=AmendmentType.AMENDED)
        return IndexError("Unknown amendment type.")

<<<<<<< HEAD
'''
    def clouds(self, branches):
        """Produces a list of cloud-shaped objects"""
        cloud_layers = TreeAccessor(branches)
        cloud_layers_list = []

        if hasattr(cloud_layers, "CLOUDS_SKY_CLEAR"):
            cloud_layers_list.append(CloudLayer(
                0,
                CloudCoverage("SKC"),
                False))
        elif hasattr(cloud_layers, "clouds_vertical_visibility"):
            cloud_layers_list.append(CloudLayer(
                int(cloud_vv[0].CLOUDS_ALTITUDE.value) * 100,
                CloudCoverage("VV"),
                False
            ))
        else:
            for cloud_layer in cloud_layers["cloud_layer"]:
=======
    # We don't need to parse the clear sky token as it can only carry one value
    def CLOUDS_SKY_CLEAR(self, token):  # pylint: disable=unused-argument
        """Cloud layer with sky clear"""
        return CloudLayer(None, CloudCoverage("SKC"), False)
>>>>>>> 74ca4c83

    def clouds_vertical_visibility(self, token):
        """Parses as VV group as a CloudLayer"""
        return CloudLayer(
            int(token[0].value) * 100,
            CloudCoverage("VV"),
            False
        )

    def cloud_layer(self, branches):
        """Produces a list of CloudLayer objects for the TAF"""
        cloud_layer = TreeAccessor(branches)

        cb = hasattr(cloud_layer, "CLOUD_LAYER_CUMULONIMBUS")

        cloud_layer_obj = CloudLayer(
            int(cloud_layer.CLOUDS_ALTITUDE.value) * 100,
            cloud_layer.CLOUD_LAYER_COVERAGE.value,
            cb
        )

        return cloud_layer_obj


class CloudLayer:
    """
    Represents the cloud layer with altitude in feet, cloud coverage as a
    CloudCoverage object, and whether the cloud is cumulonimbus as a boolean.
    """

    def __init__(self, altitude, coverage, cb):
        self.cloud_base = altitude

        # This allows for a CloudLayer to be created with either a string or a
        # pre-made CloudCoverage object. I don't know if it's better to force it
        # one way or the other or to allow the flexibility.
        if isinstance(coverage, CloudCoverage):
            self.coverage = coverage
        else:
            self.coverage = CloudCoverage(coverage)

        self.is_cumulonimbus = cb

    def __str__(self):
        human_readable_altitude = f"{self.cloud_base} feet" if self.cloud_base != 0 else ""
        return (f"{self.coverage.in_english()} {human_readable_altitude}"
                f"{', cumulonimbus' if self.is_cumulonimbus() else ''}")

    @property
    def is_sky_clear(self):
        "Is the sky clear?"
        return self.coverage.coverage_string == "SKC"


class CloudCoverage:
    """Represents a cloud layer coverage as either a string or float."""

    def __init__(self, cloud_coverage):
        self.coverage_string = cloud_coverage

    def __str__(self):
        return self.coverage_string

    def __float__(self):
<<<<<<< HEAD
        match self.coverage_string:
            case "SKC":
                return 0.0
            case "FEW":
                return 0.25
            case "SCT":
                return .375
            case "BKN":
                return .6875
            case "OVC":
                return 1.0
            case "VV":
                # I picked this arbitrarily. I don't know if there's a number
                # that makes more sense to represent a VV condition.
                return 1.1

'''
=======
        # Definitions in AC 00-45H, section 5.11.2.9.1
        if self.coverage_string == "SKC":
            coverage_float = 0.0  # exactly no clouds -- the slightest whiff is FEW
        elif self.coverage_string == "FEW":
            coverage_float = 0.125  # 0 - 2 oktas
        elif self.coverage_string == "SCT":
            coverage_float = .375  # 3 - 4 oktas
        elif self.coverage_string == "BKN":
            coverage_float = .6875  # 5- 7 oktas
        elif self.coverage_string == "OVC":
            coverage_float = 0.9375  # 7-8 oktas
            # there is no encoding parallelling SKC for exactly 100%
        elif self.coverage_string == "VV":
            coverage_float = 1.0  # Sky not visible anywhere
        else:
            raise ValueError(f"Unexpected type of cloud coverage: '{self.coverage_string}'")

        return coverage_float

    def in_english(self):
        """Return a natural language string representation of the cloud coverage"""
        english_string = "Unknown"
        if self.coverage_string == "SKC":
            english_string = "Sky clear"
        if self.coverage_string == "FEW":
            english_string = "Few"
        if self.coverage_string == "SCT":
            english_string = "Scattered"
        if self.coverage_string == "BKN":
            english_string = "Broken"
        if self.coverage_string == "OVC":
            english_string = "Overcast"
        if self.coverage_string == "VV":
            english_string = "Vertical visibility"
        return english_string

>>>>>>> 74ca4c83

# Was disabled above to allow for Lark transformer method names
# pragma pylint: enable=invalid-name


LARK_DIR = os.path.join("artaf-python", "meteoparse", "lark")


# noinspection PyShadowingNames
def parse_taf(message_time, message):
    """
    Parse a TAF
    :param message_time: Datetime of the TAF in UTC. Knowledge of the current date is presumed in
    TAFs' abbreviated notation.
    :param message: Raw test of the TAF
    :return: ParsedForecast with the TAF's content, or TafParseError with what went wong
    """
    # The parser is expensive to generate, so we memoize it
    if parse_taf.parser is None:
        with open(os.path.join(LARK_DIR, "taf.lark"), "r", encoding="ascii") as lark_grammar:
            parse_taf.parser = lark.Lark(lark_grammar, parser="lalr")

    try:
        tree = parse_taf.parser.parse(message)
        # We cannot use the faster option of passing the transformer as an argument to lark.Lark
        # above since it needs to be instantiated with message_time
        transformer = TafTreeTransformer(message_time)
        tree = transformer.transform(tree)
        return tree
    except (lark.exceptions.UnexpectedInput, lark.exceptions.VisitError) as e:
        hint = e.get_context(message) \
            if isinstance(e, lark.exceptions.UnexpectedInput) \
            else None
        return TafParseError(e, message, hint)


parse_taf.parser = None


def parse_tafs(taf_sequence):
    """
    Parse a sequence of raw TAFs and make a sequence of ParsedForecast tuples out of them
    :param taf_sequence: a sequence of datetime.datetime, str tuples with the time and content of
    the raw TAF
    :return: a sequence of ParsedForecast tuples and/or TafParseError for TAFs that failed to parse
    """
    for taf_date, taf_text in taf_sequence:
        res = parse_taf(taf_date, taf_text)
        # taf_date is no longer needed because now the TAF itself is augmented with full dates
        yield res


if __name__ == "__main__":
    # Why does pylint think this is a constant?
    tafs_parsed = 0  # pylint: disable=invalid-name
    tafs_error = 0  # pylint: disable=invalid-name
    LOG_DIR = os.path.join("data", "logs")
    os.makedirs(LOG_DIR, exist_ok=True)
    with open(os.path.join(LOG_DIR, "parse_errors.csv"), "w", encoding="ascii") as error_log_file:
        error_log = csv.writer(error_log_file)
        error_log.writerow(["TAF", "Exception", "Hint"])
        for station, raw_tafs in meteostore.get_tafs(meteostore.get_station_list(), 2010, 2024):
            for taf in parse_tafs(raw_tafs):
                if isinstance(taf, ParsedForecast):
                    pass
                elif isinstance(taf, TafParseError):
                    error_log.writerow([taf.message_text, taf.error, taf.hint])
                    # print("ERROR-----------------------------------------")
                    # print(taf)
                    # print("----------------------------------------------")
                    tafs_error += 1
                tafs_parsed += 1
                if tafs_parsed % 1000 == 0:
                    print(
                        f"\r Parsed {tafs_parsed:,} TAFs with {tafs_error / tafs_parsed * 100:.4f}%"
                        f"errors.",
                        end="", flush=True)
    print("Done.")<|MERGE_RESOLUTION|>--- conflicted
+++ resolved
@@ -28,11 +28,7 @@
 
 WeatherConditions = collections.namedtuple(
     "WeatherConditions",
-<<<<<<< HEAD
-    ["wind_speed", "wind_gust"])
-=======
     ["wind_speed", "wind_gust", "clouds"])
->>>>>>> 74ca4c83
 
 FromLine = collections.namedtuple(
     "FromLine",
@@ -126,12 +122,6 @@
         wind_gust = wind_group.wind_gust_group.WIND_SPEED.value \
             if hasattr(wind_group, "wind_gust_group") \
             else None
-<<<<<<< HEAD
-        cloud_layers_group = from_conditions.clouds['cloud_layer']
-        # TODO: I imagine this has to change, now that the clouds() method gets auto-called by lark.
-        # TODO: I have no idea how the pieces all fit together though.
-        return WeatherConditions(wind_speed=wind_speed, wind_gust=wind_gust)
-=======
 
         cloud_layers_group = from_conditions['clouds'][0].children
 
@@ -141,7 +131,6 @@
 
         return WeatherConditions(wind_speed=wind_speed, wind_gust=wind_gust,
                                  clouds=cloud_layers_group)
->>>>>>> 74ca4c83
         # TODO: Unroll TEMPO and PROB changes
         # TODO: Add other elements of group
 
@@ -184,32 +173,10 @@
             return token.update(value=AmendmentType.AMENDED)
         return IndexError("Unknown amendment type.")
 
-<<<<<<< HEAD
-'''
-    def clouds(self, branches):
-        """Produces a list of cloud-shaped objects"""
-        cloud_layers = TreeAccessor(branches)
-        cloud_layers_list = []
-
-        if hasattr(cloud_layers, "CLOUDS_SKY_CLEAR"):
-            cloud_layers_list.append(CloudLayer(
-                0,
-                CloudCoverage("SKC"),
-                False))
-        elif hasattr(cloud_layers, "clouds_vertical_visibility"):
-            cloud_layers_list.append(CloudLayer(
-                int(cloud_vv[0].CLOUDS_ALTITUDE.value) * 100,
-                CloudCoverage("VV"),
-                False
-            ))
-        else:
-            for cloud_layer in cloud_layers["cloud_layer"]:
-=======
     # We don't need to parse the clear sky token as it can only carry one value
     def CLOUDS_SKY_CLEAR(self, token):  # pylint: disable=unused-argument
         """Cloud layer with sky clear"""
         return CloudLayer(None, CloudCoverage("SKC"), False)
->>>>>>> 74ca4c83
 
     def clouds_vertical_visibility(self, token):
         """Parses as VV group as a CloudLayer"""
@@ -274,25 +241,6 @@
         return self.coverage_string
 
     def __float__(self):
-<<<<<<< HEAD
-        match self.coverage_string:
-            case "SKC":
-                return 0.0
-            case "FEW":
-                return 0.25
-            case "SCT":
-                return .375
-            case "BKN":
-                return .6875
-            case "OVC":
-                return 1.0
-            case "VV":
-                # I picked this arbitrarily. I don't know if there's a number
-                # that makes more sense to represent a VV condition.
-                return 1.1
-
-'''
-=======
         # Definitions in AC 00-45H, section 5.11.2.9.1
         if self.coverage_string == "SKC":
             coverage_float = 0.0  # exactly no clouds -- the slightest whiff is FEW
@@ -329,7 +277,6 @@
             english_string = "Vertical visibility"
         return english_string
 
->>>>>>> 74ca4c83
 
 # Was disabled above to allow for Lark transformer method names
 # pragma pylint: enable=invalid-name
